--- conflicted
+++ resolved
@@ -1,7 +1,7 @@
 package de.gmuth.ipp.core
 
 /**
- * Copyright (c) 2020-2021 Gerhard Muth
+ * Copyright (c) 2020 Gerhard Muth
  */
 
 import de.gmuth.io.hexdump
@@ -108,12 +108,11 @@
                     )
                 }
 
-                IppTag.Charset -> Charset.forName(readString())
+                Charset -> Charset.forName(readString())
 
                 Uri -> URI.create(readString())
 
                 // String with rfc 8011 3.9 and rfc 8011 4.1.4.1 attribute value encoding
-<<<<<<< HEAD
                 Keyword,
                 UriScheme,
                 OctetString,
@@ -122,24 +121,10 @@
                 NaturalLanguage -> readString()
 
                 TextWithoutLanguage,
-                NameWithoutLanguage -> IppString(text = readString(attributesCharset))
+                NameWithoutLanguage -> IppString(readString(attributesCharset))
 
                 TextWithLanguage,
                 NameWithLanguage -> {
-=======
-                IppTag.Keyword,
-                IppTag.UriScheme,
-                IppTag.OctetString,
-                IppTag.MimeMediaType,
-                IppTag.MemberAttrName,
-                IppTag.NaturalLanguage -> readString()
-
-                IppTag.TextWithoutLanguage,
-                IppTag.NameWithoutLanguage -> IppString(readString(attributesCharset))
-
-                IppTag.TextWithLanguage,
-                IppTag.NameWithLanguage -> {
->>>>>>> f01669b3
                     readShort().let { if (markSupported() && it < 6) reset() } // HP M175nw: support invalid ipp response
                     IppString(
                             language = readString(attributesCharset),
